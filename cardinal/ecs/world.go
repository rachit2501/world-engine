--- conflicted
+++ resolved
@@ -110,6 +110,8 @@
 	}
 }
 
+var nextWorldId WorldId = 0
+
 var registeredInitializers []initializer
 
 // RegisterInitializer registers an initializer for a world.
@@ -118,9 +120,12 @@
 }
 
 // NewWorld creates a new world.
-func NewWorld(s storage.WorldStorage, worldID int) World {
+func NewWorld(s storage.WorldStorage) World {
+	// TODO: this should prob be handled by redis as well...
+	worldId := nextWorldId
+	nextWorldId++
 	w := &world{
-		id:      WorldId(worldID),
+		id:      worldId,
 		store:   s,
 		systems: make([]System, 0, 256), // this can just stay in memory.
 	}
@@ -258,12 +263,8 @@
 	componentIndex := loc.CompIndex
 	archetype := w.store.ArchAccessor.Archetype(archIndex)
 	archetype.SwapRemove(int(componentIndex))
-<<<<<<< HEAD
-	if err := w.store.CompStore.Remove(archIndex, archetype.Layout().Components(), componentIndex); err != nil {
-=======
 	err := w.store.CompStore.Remove(archIndex, archetype.Layout().Components(), componentIndex)
 	if err != nil {
->>>>>>> 58aad812
 		return err
 	}
 	if int(componentIndex) < len(archetype.Entities()) {
@@ -319,14 +320,6 @@
 				return 0, err
 			}
 		} else {
-<<<<<<< HEAD
-			if _, err := store.SwapRemove(from, idx); err != nil {
-				return 0, nil
-			}
-		}
-	}
-	if err := w.store.CompStore.Move(from, to); err != nil {
-=======
 			_, err := store.SwapRemove(from, idx)
 			if err != nil {
 				return 0, err
@@ -335,7 +328,6 @@
 	}
 	err = w.store.CompStore.Move(from, to)
 	if err != nil {
->>>>>>> 58aad812
 		return 0, err
 	}
 

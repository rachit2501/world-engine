package ecs

import (
	"context"
	"errors"
	"fmt"
	"path/filepath"
	"reflect"
	"runtime"
	"strconv"
	"sync/atomic"
	"time"

	shardv1 "buf.build/gen/go/argus-labs/world-engine/protocolbuffers/go/shard/v1"
	"google.golang.org/protobuf/proto"

	"github.com/rs/zerolog"
	"github.com/rs/zerolog/log"
	ecslog "pkg.world.dev/world-engine/cardinal/log"
	"pkg.world.dev/world-engine/cardinal/public"
	"pkg.world.dev/world-engine/cardinal/receipt"
	"pkg.world.dev/world-engine/cardinal/shard"
	"pkg.world.dev/world-engine/cardinal/storage"
	"pkg.world.dev/world-engine/cardinal/store"
	"pkg.world.dev/world-engine/cardinal/transaction"
	"pkg.world.dev/world-engine/chain/x/shard/types"
	"pkg.world.dev/world-engine/sign"
)

// Namespace is a unique identifier for a world.
type Namespace string

type World struct {
	namespace                Namespace
	store                    storage.WorldStorage
	storeManager             public.IStoreManager
	systems                  []public.System
	systemLoggers            []public.IWorldLogger
	systemNames              []string
	tick                     uint64
	nameToComponent          map[string]IComponentType
	registeredComponents     []IComponentType
	registeredTransactions   []public.ITransaction
	registeredReads          []public.IRead
	isComponentsRegistered   bool
	isTransactionsRegistered bool
	stateIsLoaded            bool

	txQueue public.ITxQueue

	receiptHistory public.IHistory

	chain shard.ReadAdapter
	// isRecovering indicates that the world is recovering from the DA layer.
	// this is used to prevent ticks from submitting duplicate transactions the DA layer.
	isRecovering bool
<<<<<<< HEAD

	errs []error

	Logger public.IWorldLogger
=======
	
	Logger *ecslog.Logger
>>>>>>> 16d49f83

	endGameLoopCh     chan bool
	isGameLoopRunning atomic.Bool
}

var (
	ErrorComponentRegistrationMustHappenOnce   = errors.New("component registration must happen exactly 1 time")
	ErrorTransactionRegistrationMustHappenOnce = errors.New("transaction registration must happen exactly 1 time")
	ErrorStoreStateInvalid                     = errors.New("saved world state is not valid")
	ErrorDuplicateTransactionName              = errors.New("transaction names must be unique")
	ErrorDuplicateReadName                     = errors.New("read names must be unique")
)

func (w *World) GetComponentFromName(name string) (IComponentType, bool) {
	res, ok := w.nameToComponent[name]
	return res, ok
}

func (w *World) GetChain() *shard.ReadAdapter {
	return &w.chain
}

func (w *World) SetChain(chain *shard.Adapter) {
	w.chain = *chain
}

func (w *World) IsRecovering() bool {
	return w.isRecovering
}

func (w *World) GetLogger() public.IWorldLogger {
	return w.Logger
}

func (w *World) StoreManager() public.IStoreManager {
	return w.storeManager
}

func (w *World) GetTxQueueAmount() int {
	return w.txQueue.GetAmountOfTxs()
}

func (w *World) AddSystem(s public.System) {
	w.AddSystems(s)
}

func (w *World) AddSystems(s ...public.System) {
	if w.stateIsLoaded {
		panic("cannot register systems after loading game state")
	}
	for _, system := range s {
		// retrieves function name from system using a reflection trick
		functionName := filepath.Base(runtime.FuncForPC(reflect.ValueOf(system).Pointer()).Name())
		sysLogger := w.Logger.CreateSystemLogger(functionName)
		w.systemLoggers = append(w.systemLoggers, sysLogger)
		w.systemNames = append(w.systemNames, functionName)
		// appends registeredSystem into the member system list in world.
		w.systems = append(w.systems, system)
	}
}

// RegisterComponents attempts to initialize the given slice of components with a WorldAccessor.
// This will give components the ability to access their own data.
func (w *World) RegisterComponents(components ...public.IComponentType) error {
	if w.stateIsLoaded {
		panic("cannot register components after loading game state")
	}
	if w.isComponentsRegistered {
		return ErrorComponentRegistrationMustHappenOnce
	}
	w.isComponentsRegistered = true
	w.registeredComponents = append(w.registeredComponents, SignerComp)
	w.registeredComponents = append(w.registeredComponents, components...)

	for i, c := range w.registeredComponents {
		id := public.ComponentTypeID(i + 1)
		if err := c.SetID(id); err != nil {
			return err
		}
	}

	for _, c := range w.registeredComponents {
		if _, ok := w.nameToComponent[c.Name()]; !ok {
			w.nameToComponent[c.Name()] = c
		} else {
			return errors.New("cannot register multiple components with the same name")
		}
	}

	return nil
}

func (w *World) GetComponentByName(name string) (IComponentType, bool) {
	componentType, exists := w.nameToComponent[name]
	return componentType, exists
}

func (w *World) RegisterReads(reads ...public.IRead) error {
	if w.stateIsLoaded {
		panic("cannot register reads after loading game state")
	}
	w.registeredReads = append(w.registeredReads, reads...)
	seenReadNames := map[string]struct{}{}
	for _, t := range w.registeredReads {
		name := t.Name()
		if _, ok := seenReadNames[name]; ok {
			return fmt.Errorf("duplicate read %q: %w", name, ErrorDuplicateReadName)
		}
		seenReadNames[name] = struct{}{}
	}
	return nil
}

func (w *World) RegisterTransactions(txs ...public.ITransaction) error {
	if w.stateIsLoaded {
		panic("cannot register transactions after loading game state")
	}
	if w.isTransactionsRegistered {
		return ErrorTransactionRegistrationMustHappenOnce
	}
	w.isTransactionsRegistered = true
	w.registerInternalTransactions()
	w.registeredTransactions = append(w.registeredTransactions, txs...)

	seenTxNames := map[string]bool{}
	for i, t := range w.registeredTransactions {
		name := t.Name()
		if seenTxNames[name] {
			return fmt.Errorf("duplicate tx %q: %w", name, ErrorDuplicateTransactionName)
		}
		seenTxNames[name] = true

		id := public.TransactionTypeID(i + 1)
		if err := t.SetID(id); err != nil {
			return err
		}
	}
	return nil
}

func (w *World) registerInternalTransactions() {
	w.registeredTransactions = append(w.registeredTransactions,
		CreatePersonaTx,
		AuthorizePersonaAddressTx,
	)
}

func (w *World) ListReads() []public.IRead {
	return w.registeredReads
}

func (w *World) ListTransactions() ([]public.ITransaction, error) {
	if !w.isTransactionsRegistered {
		return nil, errors.New("cannot list transactions until transaction registration occurs")
	}
	return w.registeredTransactions, nil
}

// NewWorld creates a new world.
func NewWorld(s storage.WorldStorage, opts ...Option) (*World, error) {
	logger := &ecslog.Logger{
		&log.Logger,
	}
	w := &World{
		store:             s,
		storeManager:      store.NewStoreManager(s, logger),
		namespace:         "world",
		tick:              0,
		systems:           make([]public.System, 0),
		nameToComponent:   make(map[string]IComponentType),
		txQueue:           transaction.NewTxQueue(),
		Logger:            logger,
		isGameLoopRunning: atomic.Bool{},
		endGameLoopCh:     make(chan bool),
	}
	w.isGameLoopRunning.Store(false)
	w.AddSystems(RegisterPersonaSystem, AuthorizePersonaAddressSystem)
	for _, opt := range opts {
		opt(w)
	}
	if w.receiptHistory == nil {
		w.receiptHistory = receipt.NewHistory(w.CurrentTick(), 10)
	}
	return w, nil
}

func (w *World) CurrentTick() uint64 {
	return w.tick
}

func (w *World) ReceiptHistorySize() uint64 {
	return w.receiptHistory.Size()
}

func (w *World) CreateMany(num int, components ...public.IComponentType) ([]public.EntityID, error) {
	for _, comp := range components {
		if _, ok := w.nameToComponent[comp.Name()]; !ok {
			return nil, fmt.Errorf("%s was not registered, please register all components before using one to create an entity", comp.Name())
		}
	}
	return w.StoreManager().CreateManyEntities(num, components...)
}

func (w *World) Create(components ...public.IComponentType) (public.EntityID, error) {
	entities, err := w.CreateMany(1, components...)
	if err != nil {
		return 0, err
	}
	return entities[0], nil
}

// Len return the number of entities in this world
func (w *World) EntityAmount() (int, error) {
	l, err := w.store.EntityLocStore.Len()
	if err != nil {
		return 0, err
	}
	return l, nil
}

// Remove removes the given Entity from the world
func (w *World) Remove(id public.EntityID) error {
	return w.StoreManager().RemoveEntity(id)
}

// AddTransaction adds a transaction to the transaction queue. This should not be used directly.
// Instead, use a TransactionType.AddToQueue to ensure type consistency. Returns the tick this transaction will be
// executed in.
func (w *World) AddTransaction(id public.TransactionTypeID, v any, sig *sign.SignedPayload) (tick uint64, txHash public.TxHash) {
	// TODO: There's no locking between getting the tick and adding the transaction, so there's no guarantee that this
	// transaction is actually added to the returned tick.
	tick = w.CurrentTick()
	txHash = w.txQueue.AddTransaction(id, v, sig)
	return tick, txHash
}

// Tick performs one game tick. This consists of taking a snapshot of all pending transactions, then calling
// each System in turn with the snapshot of transactions.
func (w *World) Tick(ctx context.Context) error {
	nullSystemName := "No system  is running."
	nameOfCurrentRunningSystem := nullSystemName
	defer func() {
		if panicValue := recover(); panicValue != nil {
			w.Logger.GetZeroLogger().Error().Msgf("Tick: %d, Current running system: %s", w.tick, nameOfCurrentRunningSystem)
			panic(panicValue)
		}
	}()
	startTime := time.Now()
	warningThreshold := 100 * time.Millisecond
	tickAsString := strconv.FormatUint(w.tick, 10)
	w.Logger.GetZeroLogger().Info().Str("tick", tickAsString).Msg("Tick started")
	if !w.stateIsLoaded {
		return errors.New("must load state before first tick")
	}
	txQueue := w.txQueue.CopyTransaction()

	if err := w.store.TickStore.StartNextTick(w.registeredTransactions, txQueue); err != nil {
		return err
	}

	for i, sys := range w.systems {
		nameOfCurrentRunningSystem = w.systemNames[i]
		err := sys(w, txQueue, w.systemLoggers[i])
		nameOfCurrentRunningSystem = nullSystemName
		if err != nil {
			return err
		}
	}
	if err := w.saveArchetypeData(); err != nil {
		return err
	}

	if err := w.store.TickStore.FinalizeTick(); err != nil {
		return err
	}
	w.tick++
	w.receiptHistory.NextTick()
	elapsedTime := time.Since(startTime)

	var logEvent *zerolog.Event
	message := "tick ended"
	if elapsedTime > warningThreshold {
		logEvent = w.Logger.GetZeroLogger().Warn()
		message = message + fmt.Sprintf(", (warning: tick exceeded %dms)", warningThreshold.Milliseconds())
	} else {
		logEvent = w.Logger.GetZeroLogger().Info()
	}
	logEvent.
		Int("tick_execution_time", int(elapsedTime.Milliseconds())).
		Str("tick", tickAsString).
		Msg(message)
	return nil
}

func (w *World) StartGameLoop(ctx context.Context, tickStart <-chan time.Time, tickDone chan<- uint64) {
	w.Logger.GetZeroLogger().Info().Msg("Game loop started")
	w.Logger.LogWorld(w, zerolog.InfoLevel)
	//todo: add links to docs related to each warning
	if !w.isComponentsRegistered {
		w.Logger.GetZeroLogger().Warn().Msg("No components registered.")
	}
	if !w.isTransactionsRegistered {
		w.Logger.GetZeroLogger().Warn().Msg("No transactions registered.")
	}
	if len(w.registeredReads) == 0 {
		w.Logger.GetZeroLogger().Warn().Msg("No reads registered.")
	}
	if len(w.systems) == 0 {
		w.Logger.GetZeroLogger().Warn().Msg("No systems registered.")
	}

	go func() {
		tickTheWorld := func() {
			currTick := w.CurrentTick()
			if err := w.Tick(ctx); err != nil {
				w.Logger.GetZeroLogger().Panic().Err(err).Msg("Error running Tick in Game Loop.")
			}
			if tickDone != nil {
				tickDone <- currTick
			}
		}
		w.isGameLoopRunning.Store(true)
	loop:
		for {
			select {
			case <-tickStart:
				tickTheWorld()
			case <-w.endGameLoopCh:
				if w.GetTxQueueAmount() > 0 {
					tickTheWorld() //immediately tick if queue is not empty to process all txs if queue is not empty.
				}
				break loop
			}
		}
		w.isGameLoopRunning.Store(false)
	}()
}

func (w *World) IsGameLoopRunning() bool {
	return w.isGameLoopRunning.Load()
}

func (w *World) EndGameLoop() {
	if !w.IsGameLoopRunning() {
		return
	}
	w.endGameLoopCh <- true
	for w.IsGameLoopRunning() { //Block until loop stops.
		time.Sleep(100 * time.Millisecond)
	}
}

type TxBatch struct {
	TxID public.TransactionTypeID `json:"tx_id,omitempty"`
	Txs  []any                    `json:"txs,omitempty"`
}

const (
	storeArchetypeCompIdxKey  = "arch_component_index"
	storeArchetypeAccessorKey = "arch_accessor"
)

func (w *World) saveArchetypeData() error {
	if err := w.saveToKey(storeArchetypeAccessorKey, w.store.ArchAccessor); err != nil {
		return err
	}
	if err := w.saveToKey(storeArchetypeCompIdxKey, w.store.ArchCompIdxStore); err != nil {
		return err
	}
	return nil
}

func (w *World) saveToKey(key string, cm public.ComponentMarshaler) error {
	buf, err := cm.Marshal()
	if err != nil {
		return err
	}
	return w.store.StateStore.Save(key, buf)
}

// recoverGameState checks the status of the last game tick. If the tick was incomplete (indicating
// a problem when running one of the Systems), the snapshotted state is recovered and the pending
// transactions for the incomplete tick are returned. A nil recoveredTxs indicates there are no pending
// transactions that need to be processed because the last tick was successful.
func (w *World) recoverGameState() (recoveredTxs public.ITxQueue, err error) {
	start, end, err := w.store.TickStore.GetTickNumbers()
	if err != nil {
		return nil, err
	}
	w.tick = end
	// We successfully completed the last tick. Everything is fine
	if start == end {
		return nil, nil
	}
	return w.store.TickStore.Recover(w.registeredTransactions)
}

func (w *World) LoadGameState() error {
	if w.stateIsLoaded {
		return errors.New("cannot load game state multiple times")
	}
	if !w.isTransactionsRegistered {
		if err := w.RegisterTransactions(); err != nil {
			return err
		}
	}
	if !w.isComponentsRegistered {
		if err := w.RegisterComponents(); err != nil {
			return err
		}
	}
	w.stateIsLoaded = true
	recoveredTxs, err := w.recoverGameState()
	if err != nil {
		return err
	}

	if err := w.loadFromKey(storeArchetypeAccessorKey, w.store.ArchAccessor, w.registeredComponents); err != nil {
		return err
	}
	if err := w.loadFromKey(storeArchetypeCompIdxKey, w.store.ArchCompIdxStore, w.registeredComponents); err != nil {
		return err
	}

	if recoveredTxs != nil {
		w.txQueue = recoveredTxs
		if err := w.Tick(context.Background()); err != nil {
			return err
		}
	}
	w.receiptHistory.SetTick(w.tick)

	return nil
}

func (w *World) loadFromKey(key string, cm public.ComponentMarshaler, comps []IComponentType) error {
	buf, ok, err := w.store.StateStore.Load(key)
	if !ok {
		// There is no saved data for this key
		return nil
	} else if err != nil {
		return err
	}
	return cm.UnmarshalWithComps(buf, comps)
}

func (w *World) nextEntity() (public.EntityID, error) {
	return w.store.EntityMgr.NewEntity()
}

func (w *World) insertArchetype(comps []IComponentType) public.ArchetypeID {
	w.store.ArchCompIdxStore.Push(comps)
	archID := public.ArchetypeID(w.store.ArchAccessor.Count())

	w.store.ArchAccessor.PushArchetype(archID, comps)
	w.Logger.GetZeroLogger().Debug().Int("archetype_id", int(archID)).Msg("created")
	return archID
}

// RecoverFromChain will attempt to recover the state of the world based on historical transaction data.
// The function puts the world in a recovery state, and then queries all transaction batches under the world's
// namespace. The function will continuously ask the EVM base shard for batches, and run ticks for each batch returned.
func (w *World) RecoverFromChain(ctx context.Context) error {
	if w.chain == nil {
		return fmt.Errorf("chain adapter was nil. " +
			"be sure to use the `WithAdapter` option when creating the world")
	}
	if w.tick > 0 {
		return fmt.Errorf("world recovery should not occur in a world with existing state. please verify all " +
			"state has been cleared before running recovery")
	}

	w.isRecovering = true
	defer func() {
		w.isRecovering = false
	}()
	namespace := w.Namespace()
	var nextKey []byte
	for {
		res, err := w.chain.QueryTransactions(ctx, &types.QueryTransactionsRequest{
			Namespace: namespace,
			Page: &types.PageRequest{
				Key: nextKey,
			},
		})
		if err != nil {
			return err
		}
		for _, tickedTxs := range res.Epochs {
			target := tickedTxs.Epoch
			// tick up to target
			if target < w.CurrentTick() {
				return fmt.Errorf("got tx for tick %d, but world is at tick %d", target, w.CurrentTick())
			}
			for current := w.CurrentTick(); current != target; {
				if err := w.Tick(ctx); err != nil {
					return err
				}
				current = w.CurrentTick()
			}
			// we've now reached target. we need to inject the transactions and tick.
			transactions := tickedTxs.Txs
			for _, tx := range transactions {
				sp, err := w.decodeTransaction(tx.SignedPayload)
				if err != nil {
					return err
				}
				itx := w.getITx(public.TransactionTypeID(tx.TxId))
				if itx == nil {
					return fmt.Errorf("error recovering tx with ID %d: tx id not found", tx.TxId)
				}
				v, err := itx.Decode(sp.Body)
				if err != nil {
					return err
				}
				w.AddTransaction(public.TransactionTypeID(tx.TxId), v, w.protoSignedPayloadToGo(sp))
			}
			// run the tick for this batch
			if err := w.Tick(ctx); err != nil {
				return err
			}
		}

		// if a page response was in the reply, that means there is more data to read.
		if res.Page != nil {
			// case where the next key is empty or nil, we don't want to continue the queries.
			if res.Page.Key == nil || len(res.Page.Key) == 0 {
				break
			}
			nextKey = res.Page.Key
		} else {
			// if the entire page reply is nil, then we are definitely done.
			break
		}
	}
	return nil
}

func (w *World) protoSignedPayloadToGo(sp *shardv1.SignedPayload) *sign.SignedPayload {
	return &sign.SignedPayload{
		PersonaTag: sp.PersonaTag,
		Namespace:  sp.Namespace,
		Nonce:      sp.Nonce,
		Signature:  sp.Signature,
		Body:       sp.Body,
	}
}

func (w *World) decodeTransaction(bz []byte) (*shardv1.SignedPayload, error) {
	payload := new(shardv1.SignedPayload)
	err := proto.Unmarshal(bz, payload)
	return payload, err
}

// getITx iterates over the registered transactions and returns the ITransaction associated with the TypeID.
func (w *World) getITx(id public.TransactionTypeID) public.ITransaction {
	var itx public.ITransaction
	for _, tx := range w.registeredTransactions {
		if id == tx.ID() {
			itx = tx
			break
		}
	}
	return itx
}

func (w *World) SetNamespace(namespace string) {
	w.namespace = Namespace(namespace)
}

// Namespace returns the world's namespace.
func (w *World) Namespace() string {
	return string(w.namespace)
}

func (w *World) GetNonce(signerAddress string) (uint64, error) {
	return w.store.NonceStore.GetNonce(signerAddress)
}

func (w *World) SetNonce(signerAddress string, nonce uint64) error {
	return w.store.NonceStore.SetNonce(signerAddress, nonce)
}

func (w *World) AddTransactionError(id public.TxHash, err error) {
	w.receiptHistory.AddError(id, err)
}

func (w *World) SetTransactionResult(id public.TxHash, a any) {
	w.receiptHistory.SetResult(id, a)
}

func (w *World) GetTransactionReceipt(id public.TxHash) (any, []error, bool) {
	rec, ok := w.receiptHistory.GetReceipt(id)
	if !ok {
		return nil, nil, false
	}
	return rec.GetResult(), rec.GetErrors(), true
}

func (w *World) SetReceiptHistory(history public.IHistory) {
	w.receiptHistory = history
}

func (w *World) GetTransactionReceiptsForTick(tick uint64) ([]public.IReceipt, error) {
	return w.receiptHistory.GetReceiptsForTick(tick)
}

func (w *World) GetComponents() []IComponentType {
	return w.registeredComponents
}

func (w *World) GetSystemNames() []string {
	return w.systemNames
}

func (w *World) InjectLogger(logger public.IWorldLogger) {
	w.Logger = logger
	w.StoreManager().InjectLogger(logger)
}<|MERGE_RESOLUTION|>--- conflicted
+++ resolved
@@ -54,15 +54,8 @@
 	// isRecovering indicates that the world is recovering from the DA layer.
 	// this is used to prevent ticks from submitting duplicate transactions the DA layer.
 	isRecovering bool
-<<<<<<< HEAD
-
-	errs []error
 
 	Logger public.IWorldLogger
-=======
-	
-	Logger *ecslog.Logger
->>>>>>> 16d49f83
 
 	endGameLoopCh     chan bool
 	isGameLoopRunning atomic.Bool
@@ -222,7 +215,7 @@
 }
 
 // NewWorld creates a new world.
-func NewWorld(s storage.WorldStorage, opts ...Option) (*World, error) {
+func NewWorld(s storage.WorldStorage, opts ...Option) (public.IWorld, error) {
 	logger := &ecslog.Logger{
 		&log.Logger,
 	}

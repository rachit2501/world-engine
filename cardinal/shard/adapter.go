package shard

import (
	"context"
	"crypto/tls"
	"crypto/x509"
	"fmt"
	"google.golang.org/grpc/credentials"
	"google.golang.org/grpc/credentials/insecure"
	"os"
	"pkg.world.dev/world-engine/sign"

	shardgrpc "buf.build/gen/go/argus-labs/world-engine/grpc/go/shard/v1/shardv1grpc"
	shardv1 "buf.build/gen/go/argus-labs/world-engine/protocolbuffers/go/shard/v1"
	"google.golang.org/grpc"

	shardtypes "pkg.world.dev/world-engine/chain/x/shard/types"
)

// Adapter is a type that helps facilitate communication with the EVM base shard.
type Adapter interface {
	WriteAdapter
	ReadAdapter
}

// WriteAdapter provides the functionality to send transactions to the EVM base shard.
type WriteAdapter interface {
	// Submit submits a transaction to the EVM base shard's game tx sequencer, where the tx data will be sequenced and
	// stored on chain.
	Submit(ctx context.Context, p *sign.SignedPayload, txID, epoch uint64) error
}

// ReadAdapter provides the functionality to read transactions from the EVM base shard.
type ReadAdapter interface {
	// QueryTransactions queries transactions stored on-chain. This is primarily used to rebuild state during world
	// recovery.
	QueryTransactions(
		context.Context,
		*shardtypes.QueryTransactionsRequest) (*shardtypes.QueryTransactionsResponse, error)
}

type AdapterConfig struct {
<<<<<<< HEAD
	// ShardSequencerAddr is the address to submit transactions to the EVM base shard's game shard sequencer server.
	ShardSequencerAddr string `json:"shard_receiver_addr,omitempty"`

	// EVMBaseShardAddr is the address to query the EVM base shard's shard storage module.
=======
	// ShardSequencerAddr is the address of the base shard's game tx sequencer.
	ShardSequencerAddr string `json:"shard_sequencer_addr"`

	// EVMBaseShardAddr is the address of the EVM base shard's cosmos gRPC server
>>>>>>> a1571f9d
	EVMBaseShardAddr string `json:"evm_base_shard_addr"`
}

var (
	_ Adapter = &adapterImpl{}
)

type adapterImpl struct {
<<<<<<< HEAD
	cfg           AdapterConfig
	grpcOpts      []grpc.DialOption
	ShardReceiver shardgrpc.ShardHandlerClient // this is the custom gRPC server that handles tx submissions to the EVM base shard.
	ShardQuerier  shardtypes.QueryClient       // this is the proto client exposed by the shard storage module of the evm base shard.
=======
	cfg            AdapterConfig
	ShardSequencer shardgrpc.ShardHandlerClient
	ShardQuerier   shardtypes.QueryClient

	// opts
	creds credentials.TransportCredentials
>>>>>>> a1571f9d
}

func loadClientCredentials(path string) (credentials.TransportCredentials, error) {
	// Load certificate of the CA who signed server's certificate
	pemServerCA, err := os.ReadFile(path)
	if err != nil {
		return nil, err
	}

	certPool := x509.NewCertPool()
	if !certPool.AppendCertsFromPEM(pemServerCA) {
		return nil, fmt.Errorf("failed to add server CA's certificate")
	}

	// Create the credentials and return it
	config := &tls.Config{
		RootCAs: certPool,
	}

	return credentials.NewTLS(config), nil
}

func NewAdapter(cfg AdapterConfig, opts ...Option) (Adapter, error) {
	a := &adapterImpl{cfg: cfg, creds: insecure.NewCredentials()}
	for _, opt := range opts {
		opt(a)
	}
<<<<<<< HEAD
	if len(a.grpcOpts) == 0 {
		a.grpcOpts = append(a.grpcOpts, grpc.WithTransportCredentials(insecure.NewCredentials()))
	}
	// we need secure comms here because only this connection should be able to send stuff to the shard receiver.
	conn, err := grpc.Dial(cfg.ShardSequencerAddr, a.grpcOpts...)
=======
	conn, err := grpc.Dial(cfg.ShardSequencerAddr, grpc.WithTransportCredentials(a.creds))
>>>>>>> a1571f9d
	if err != nil {
		return nil, err
	}
	a.ShardSequencer = shardgrpc.NewShardHandlerClient(conn)

<<<<<<< HEAD
	// we don't need secure comms for this connection, cause we're just querying cosmos public RPC endpoints.
=======
>>>>>>> a1571f9d
	conn2, err := grpc.Dial(cfg.EVMBaseShardAddr, grpc.WithTransportCredentials(insecure.NewCredentials()))
	if err != nil {
		return nil, err
	}
	a.ShardQuerier = shardtypes.NewQueryClient(conn2)
	return a, nil
}

func (a adapterImpl) Submit(ctx context.Context, sp *sign.SignedPayload, txID uint64, epoch uint64) error {
	req := &shardv1.SubmitShardTxRequest{Tx: signedPayloadToProto(sp), Epoch: epoch, TxId: txID}
	_, err := a.ShardSequencer.SubmitShardTx(ctx, req)
	return err
}

func (a adapterImpl) QueryTransactions(
	ctx context.Context,
	req *shardtypes.QueryTransactionsRequest,
) (
	*shardtypes.QueryTransactionsResponse,
	error,
) {
	return a.ShardQuerier.Transactions(ctx, req)
}

func signedPayloadToProto(sp *sign.SignedPayload) *shardv1.SignedPayload {
	return &shardv1.SignedPayload{
		PersonaTag: sp.PersonaTag,
		Namespace:  sp.Namespace,
		Nonce:      sp.Nonce,
		Signature:  sp.Signature,
		Body:       sp.Body,
	}
}<|MERGE_RESOLUTION|>--- conflicted
+++ resolved
@@ -40,17 +40,10 @@
 }
 
 type AdapterConfig struct {
-<<<<<<< HEAD
 	// ShardSequencerAddr is the address to submit transactions to the EVM base shard's game shard sequencer server.
 	ShardSequencerAddr string `json:"shard_receiver_addr,omitempty"`
 
-	// EVMBaseShardAddr is the address to query the EVM base shard's shard storage module.
-=======
-	// ShardSequencerAddr is the address of the base shard's game tx sequencer.
-	ShardSequencerAddr string `json:"shard_sequencer_addr"`
-
-	// EVMBaseShardAddr is the address of the EVM base shard's cosmos gRPC server
->>>>>>> a1571f9d
+	// EVMBaseShardAddr is the address to query the EVM base shard's shard storage cosmos module.
 	EVMBaseShardAddr string `json:"evm_base_shard_addr"`
 }
 
@@ -59,19 +52,12 @@
 )
 
 type adapterImpl struct {
-<<<<<<< HEAD
-	cfg           AdapterConfig
-	grpcOpts      []grpc.DialOption
-	ShardReceiver shardgrpc.ShardHandlerClient // this is the custom gRPC server that handles tx submissions to the EVM base shard.
-	ShardQuerier  shardtypes.QueryClient       // this is the proto client exposed by the shard storage module of the evm base shard.
-=======
 	cfg            AdapterConfig
 	ShardSequencer shardgrpc.ShardHandlerClient
 	ShardQuerier   shardtypes.QueryClient
 
 	// opts
 	creds credentials.TransportCredentials
->>>>>>> a1571f9d
 }
 
 func loadClientCredentials(path string) (credentials.TransportCredentials, error) {
@@ -99,24 +85,15 @@
 	for _, opt := range opts {
 		opt(a)
 	}
-<<<<<<< HEAD
-	if len(a.grpcOpts) == 0 {
-		a.grpcOpts = append(a.grpcOpts, grpc.WithTransportCredentials(insecure.NewCredentials()))
-	}
+
 	// we need secure comms here because only this connection should be able to send stuff to the shard receiver.
-	conn, err := grpc.Dial(cfg.ShardSequencerAddr, a.grpcOpts...)
-=======
 	conn, err := grpc.Dial(cfg.ShardSequencerAddr, grpc.WithTransportCredentials(a.creds))
->>>>>>> a1571f9d
 	if err != nil {
 		return nil, err
 	}
 	a.ShardSequencer = shardgrpc.NewShardHandlerClient(conn)
 
-<<<<<<< HEAD
 	// we don't need secure comms for this connection, cause we're just querying cosmos public RPC endpoints.
-=======
->>>>>>> a1571f9d
 	conn2, err := grpc.Dial(cfg.EVMBaseShardAddr, grpc.WithTransportCredentials(insecure.NewCredentials()))
 	if err != nil {
 		return nil, err

package helpers

import (
	"encoding/json"
	"testing"
	"time"

	"cosmossdk.io/math"
	codectypes "github.com/cosmos/cosmos-sdk/codec/types"
	cryptocodec "github.com/cosmos/cosmos-sdk/crypto/codec"
	"github.com/cosmos/cosmos-sdk/crypto/keys/secp256k1"
	"github.com/cosmos/cosmos-sdk/testutil/mock"
	sdk "github.com/cosmos/cosmos-sdk/types"
	authtypes "github.com/cosmos/cosmos-sdk/x/auth/types"
	banktypes "github.com/cosmos/cosmos-sdk/x/bank/types"
	stakingtypes "github.com/cosmos/cosmos-sdk/x/staking/types"
	"github.com/stretchr/testify/require"
	abci "github.com/tendermint/tendermint/abci/types"
	"github.com/tendermint/tendermint/libs/log"
	tmproto "github.com/tendermint/tendermint/proto/tendermint/types"
	tmtypes "github.com/tendermint/tendermint/types"
	dbm "github.com/tendermint/tm-db"

	argus "github.com/argus-labs/argus/app"
)

// SimAppChainID hardcoded chainID for simulation
const (
<<<<<<< HEAD
	SimAppChainID = "argus_9000-1"
=======
	SimAppChainID = "argus_90000-1"
>>>>>>> 5c4469c5
)

// DefaultConsensusParams defines the default Tendermint consensus params used
// in ArgusApp testing.
var DefaultConsensusParams = &abci.ConsensusParams{
	Block: &abci.BlockParams{
		MaxBytes: 200000,
		MaxGas:   2000000,
	},
	Evidence: &tmproto.EvidenceParams{
		MaxAgeNumBlocks: 302400,
		MaxAgeDuration:  504 * time.Hour, // 3 weeks is the max duration
		MaxBytes:        10000,
	},
	Validator: &tmproto.ValidatorParams{
		PubKeyTypes: []string{
			tmtypes.ABCIPubKeyTypeEd25519,
		},
	},
}

type EmptyAppOptions struct{}

func (EmptyAppOptions) Get(o string) interface{} { return nil }

func Setup(t *testing.T) *argus.ArgusApp {
	t.Helper()

	privVal := mock.NewPV()
	pubKey, err := privVal.GetPubKey()
	require.NoError(t, err)
	// create validator set with single validator
	validator := tmtypes.NewValidator(pubKey, 1)
	valSet := tmtypes.NewValidatorSet([]*tmtypes.Validator{validator})

	// generate genesis account
	senderPrivKey := secp256k1.GenPrivKey()
	acc := authtypes.NewBaseAccount(senderPrivKey.PubKey().Address().Bytes(), senderPrivKey.PubKey(), 0, 0)
	balance := banktypes.Balance{
		Address: acc.GetAddress().String(),
		Coins:   sdk.NewCoins(sdk.NewCoin(sdk.DefaultBondDenom, math.NewInt(100000000000000))),
	}
	app := SetupWithGenesisValSet(t, valSet, []authtypes.GenesisAccount{acc}, balance)

	return app
}

// SetupWithGenesisValSet initializes a new ArgusApp with a validator set and genesis accounts
// that also act as delegators. For simplicity, each validator is bonded with a delegation
// of one consensus engine unit in the default token of the ArgusApp from first genesis
// account. A Nop logger is set in ArgusApp.
func SetupWithGenesisValSet(t *testing.T, valSet *tmtypes.ValidatorSet, genAccs []authtypes.GenesisAccount, balances ...banktypes.Balance) *argus.ArgusApp {
	t.Helper()

	argusApp, genesisState := setup(true, 5)
	genesisState = genesisStateWithValSet(t, argusApp, genesisState, valSet, genAccs, balances...)

	stateBytes, err := json.MarshalIndent(genesisState, "", " ")
	require.NoError(t, err)

	// init chain will set the validator set and initialize the genesis accounts
	argusApp.InitChain(
		abci.RequestInitChain{
			ChainId:         SimAppChainID,
			Validators:      []abci.ValidatorUpdate{},
			ConsensusParams: DefaultConsensusParams,
			AppStateBytes:   stateBytes,
		},
	)

	// commit genesis changes
	argusApp.Commit()
	argusApp.BeginBlock(abci.RequestBeginBlock{Header: tmproto.Header{
<<<<<<< HEAD
		ChainID:            SimAppChainID,
=======
>>>>>>> 5c4469c5
		Height:             argusApp.LastBlockHeight() + 1,
		AppHash:            argusApp.LastCommitID().Hash,
		ValidatorsHash:     valSet.Hash(),
		NextValidatorsHash: valSet.Hash(),
	}})

	return argusApp
}

func setup(withGenesis bool, invCheckPeriod uint) (*argus.ArgusApp, argus.GenesisState) {
	db := dbm.NewMemDB()
	encCdc := argus.MakeTestEncodingConfig()
	argusApp := argus.NewArgusApp(
		log.NewNopLogger(),
		db,
		nil,
		true,
		map[int64]bool{},
		argus.DefaultNodeHome,
		invCheckPeriod,
		encCdc,
		EmptyAppOptions{},
	)
	if withGenesis {
		return argusApp, argus.NewDefaultGenesisState()
	}

	return argusApp, argus.GenesisState{}
}

func genesisStateWithValSet(t *testing.T,
	app *argus.ArgusApp, genesisState argus.GenesisState,
	valSet *tmtypes.ValidatorSet, genAccs []authtypes.GenesisAccount,
	balances ...banktypes.Balance,
) argus.GenesisState {
	// set genesis accounts
	authGenesis := authtypes.NewGenesisState(authtypes.DefaultParams(), genAccs)
	genesisState[authtypes.ModuleName] = app.AppCodec().MustMarshalJSON(authGenesis)

	validators := make([]stakingtypes.Validator, 0, len(valSet.Validators))
	delegations := make([]stakingtypes.Delegation, 0, len(valSet.Validators))

	bondAmt := sdk.DefaultPowerReduction

	for _, val := range valSet.Validators {
		pk, err := cryptocodec.FromTmPubKeyInterface(val.PubKey)
		require.NoError(t, err)
		pkAny, err := codectypes.NewAnyWithValue(pk)
		require.NoError(t, err)
		validator := stakingtypes.Validator{
			OperatorAddress:   sdk.ValAddress(val.Address).String(),
			ConsensusPubkey:   pkAny,
			Jailed:            false,
			Status:            stakingtypes.Bonded,
			Tokens:            bondAmt,
			DelegatorShares:   sdk.OneDec(),
			Description:       stakingtypes.Description{},
			UnbondingHeight:   int64(0),
			UnbondingTime:     time.Unix(0, 0).UTC(),
			Commission:        stakingtypes.NewCommission(sdk.ZeroDec(), sdk.ZeroDec(), sdk.ZeroDec()),
			MinSelfDelegation: sdk.ZeroInt(),
		}
		validators = append(validators, validator)
		delegations = append(delegations, stakingtypes.NewDelegation(genAccs[0].GetAddress(), val.Address.Bytes(), sdk.OneDec()))

	}
	// set validators and delegations
	stakingGenesis := stakingtypes.NewGenesisState(stakingtypes.DefaultParams(), validators, delegations)
	genesisState[stakingtypes.ModuleName] = app.AppCodec().MustMarshalJSON(stakingGenesis)

	totalSupply := sdk.NewCoins()
	for _, b := range balances {
		// add genesis acc tokens to total supply
		totalSupply = totalSupply.Add(b.Coins...)
	}

	for range delegations {
		// add delegated tokens to total supply
		totalSupply = totalSupply.Add(sdk.NewCoin(sdk.DefaultBondDenom, bondAmt))
	}

	// add bonded amount to bonded pool module account
	balances = append(balances, banktypes.Balance{
		Address: authtypes.NewModuleAddress(stakingtypes.BondedPoolName).String(),
		Coins:   sdk.Coins{sdk.NewCoin(sdk.DefaultBondDenom, bondAmt)},
	})

	// update total supply
	bankGenesis := banktypes.NewGenesisState(banktypes.DefaultGenesisState().Params, balances, totalSupply, []banktypes.Metadata{})
	genesisState[banktypes.ModuleName] = app.AppCodec().MustMarshalJSON(bankGenesis)

	return genesisState
}<|MERGE_RESOLUTION|>--- conflicted
+++ resolved
@@ -26,11 +26,7 @@
 
 // SimAppChainID hardcoded chainID for simulation
 const (
-<<<<<<< HEAD
-	SimAppChainID = "argus_9000-1"
-=======
 	SimAppChainID = "argus_90000-1"
->>>>>>> 5c4469c5
 )
 
 // DefaultConsensusParams defines the default Tendermint consensus params used
@@ -104,10 +100,7 @@
 	// commit genesis changes
 	argusApp.Commit()
 	argusApp.BeginBlock(abci.RequestBeginBlock{Header: tmproto.Header{
-<<<<<<< HEAD
 		ChainID:            SimAppChainID,
-=======
->>>>>>> 5c4469c5
 		Height:             argusApp.LastBlockHeight() + 1,
 		AppHash:            argusApp.LastCommitID().Hash,
 		ValidatorsHash:     valSet.Hash(),
